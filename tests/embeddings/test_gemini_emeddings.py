--- conflicted
+++ resolved
@@ -1,8 +1,4 @@
-<<<<<<< HEAD
-from unittest.mock import Mock, patch
-=======
 from unittest.mock import patch, ANY
->>>>>>> 7484eed4
 
 import pytest
 
@@ -11,19 +7,11 @@
 
 
 @pytest.fixture
-<<<<<<< HEAD
-def mock_genai_client():
-    with patch("mem0.embeddings.gemini.genai.Client") as mock_client_class:
-        mock_client = Mock()
-        mock_client_class.return_value = mock_client
-        yield mock_client
-=======
 def mock_genai():
     with patch("mem0.embeddings.gemini.genai.Client") as mock_client_class:
         mock_client = mock_client_class.return_value
         mock_client.models.embed_content.return_value = None
         yield mock_client.models.embed_content
->>>>>>> 7484eed4
 
 
 @pytest.fixture
@@ -31,23 +19,11 @@
     return BaseEmbedderConfig(api_key="dummy_api_key", model="test_model", embedding_dims=786)
 
 
-<<<<<<< HEAD
-def test_embed_query(mock_genai_client, config):
-    # Mock the response structure
-    mock_embedding = Mock()
-    mock_embedding.values = [0.1, 0.2, 0.3, 0.4]
-    
-    mock_response = Mock()
-    mock_response.embeddings = [mock_embedding]
-    
-    mock_genai_client.models.embed_content.return_value = mock_response
-=======
 def test_embed_query(mock_genai, config):
     mock_embedding_response = type('Response', (), {
         'embeddings': [type('Embedding', (), {'values': [0.1, 0.2, 0.3, 0.4]})]
     })()
     mock_genai.return_value = mock_embedding_response
->>>>>>> 7484eed4
 
     embedder = GoogleGenAIEmbedding(config)
 
@@ -55,31 +31,11 @@
     embedding = embedder.embed(text)
 
     assert embedding == [0.1, 0.2, 0.3, 0.4]
-<<<<<<< HEAD
-    
-    # Check that the correct method was called
-    mock_genai_client.models.embed_content.assert_called_once()
-    
-    # Get the actual call arguments
-    call_args = mock_genai_client.models.embed_content.call_args
-    assert call_args.kwargs["model"] == "test_model"
-    assert call_args.kwargs["contents"] == "Hello, world!"
-    assert call_args.kwargs["config"].output_dimensionality == 786
-
-
-def test_embed_returns_empty_list_if_none(mock_genai_client, config):
-    # Mock empty response
-    mock_response = Mock()
-    mock_response.embeddings = []
-    
-    mock_genai_client.models.embed_content.return_value = mock_response
-=======
     mock_genai.assert_called_once_with(model="test_model", contents="Hello, world!", config=ANY)
 
 
 def test_embed_returns_empty_list_if_none(mock_genai, config):
     mock_genai.return_value = type('Response', (), {'embeddings': [type('Embedding', (), {'values': []})]})()
->>>>>>> 7484eed4
 
     embedder = GoogleGenAIEmbedding(config)
     
